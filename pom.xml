<project xmlns="http://maven.apache.org/POM/4.0.0" xmlns:xsi="http://www.w3.org/2001/XMLSchema-instance" xsi:schemaLocation="http://maven.apache.org/POM/4.0.0 http://maven.apache.org/xsd/maven-4.0.0.xsd">
  
<!--
    Copyright (C) 2010-2012 enStratus Networks Inc (http://www.enstratus.com)

    ====================================================================
    Licensed under the Apache License, Version 2.0 (the "License");
    you may not use this file except in compliance with the License.
    You may obtain a copy of the License at

    http://www.apache.org/licenses/LICENSE-2.0

    Unless required by applicable law or agreed to in writing, software
    distributed under the License is distributed on an "AS IS" BASIS,
    WITHOUT WARRANTIES OR CONDITIONS OF ANY KIND, either express or implied.
    See the License for the specific language governing permissions and
    limitations under the License.
    ====================================================================
-->  
  
  <modelVersion>4.0.0</modelVersion>

  <groupId>org.dasein</groupId>
  <artifactId>dasein-cloud-vsphere</artifactId>
<<<<<<< HEAD
  <version>2014.08.5</version>
=======
  <version>2014.11.2-SNAPSHOT</version>
>>>>>>> 6a1aed86
  <packaging>jar</packaging>

  <name>dasein-cloud-vsphere</name>
  <description>
    The Dasein Cloud implementation for vSphere.
  </description>
  <url>http://github.com/greese/dasein-cloud-vsphere</url>

  <properties>
    <project.build.sourceEncoding>UTF-8</project.build.sourceEncoding>
  </properties>

  <licenses>
    <license>
        <name>Apache License 2.0</name>
        <url>http://www.apache.org/licenses/LICENSE-2.0.html</url>
    </license>
  </licenses>
  
  <organization>
    <name>enStratus Networks Inc</name>
    <url>http://www.enstratus.com</url>
  </organization>

    <scm>
        <connection>scm:git:git://github.com/greese/dasein-cloud-vsphere.git</connection>
        <developerConnection>scm:git:ssh://git@github.com/greese/dasein-cloud-vsphere.git</developerConnection>
        <url>http://github.com/greese/dasein-cloud-vsphere</url>
    </scm>
    
  <parent>
    <groupId>org.sonatype.oss</groupId>
    <artifactId>oss-parent</artifactId>
    <version>5</version>
  </parent>

  <dependencies>
    <dependency>
        <groupId>org.dasein</groupId>
        <artifactId>dasein-cloud-core</artifactId>
        <version>2014.11.1</version>
        <scope>compile</scope>
    </dependency>
    <dependency>
        <groupId>org.dasein</groupId>
        <artifactId>dasein-util</artifactId>
        <version>2013.02</version>
        <scope>compile</scope>
        <optional>false</optional>
    </dependency>
    <dependency>
        <groupId>log4j</groupId>
        <artifactId>log4j</artifactId>
        <version>1.2.17</version>
        <scope>compile</scope>
        <optional>false</optional>
    </dependency>
   <!-- <dependency>
        <groupId>com.cloudbees.thirdparty</groupId>
        <artifactId>vijava</artifactId>
        <version>5.0.0</version>
        <scope>compile</scope>
        <optional>false</optional>
    </dependency>  -->
      <dependency>
          <groupId>com.vmware</groupId>
          <artifactId>vijava</artifactId>
          <version>5.5-beta</version>
      </dependency>
      <dependency>
          <groupId>dom4j</groupId>
          <artifactId>dom4j</artifactId>
          <version>1.6.1</version>
      </dependency>

      <!-- Provided -->
      <dependency>
          <groupId>javax.servlet</groupId>
          <artifactId>servlet-api</artifactId>
          <version>2.5</version>
          <scope>provided</scope>
      </dependency>

      <!-- Test -->
      <dependency>
          <groupId>org.dasein</groupId>
          <artifactId>dasein-cloud-test</artifactId>
          <version>2014.11.1</version>
          <scope>test</scope>
      </dependency>
      <dependency>
          <groupId>junit</groupId>
          <artifactId>junit</artifactId>
          <version>4.9</version>
          <scope>test</scope>
      </dependency>
  </dependencies>
  
  <build>
    <plugins>
      <plugin>
        <groupId>org.apache.maven.plugins</groupId>
        <artifactId>maven-compiler-plugin</artifactId>
        <version>2.0.2</version>
        <configuration>
          <source>1.6</source>
          <target>1.6</target>
        </configuration>
      </plugin>  
      <plugin>
        <groupId>org.apache.maven.plugins</groupId>
          <artifactId>maven-javadoc-plugin</artifactId>
          <version>2.7</version>
          <executions>
              <execution>
                  <id>javadoc</id>
                  <phase>package</phase>
                  <goals>
                      <goal>jar</goal>
                  </goals>
              </execution>
          </executions>                
          <configuration>
              <encoding>utf-8</encoding>
              <quiet>true</quiet>
              <links>
                  <link>http://java.sun.com/javase/6/docs/api/</link>
                  <link>http://www.dasein.org/api/dasein-cloud/</link>
                  <link>http://www.dasein.org/api/dasein-utils/</link>
              </links>
              <stylesheetfile>dasein-javadoc.css</stylesheetfile>
              <footer />
          </configuration>
        </plugin>
        <plugin>
            <groupId>com.mycila.maven-license-plugin</groupId>
            <artifactId>maven-license-plugin</artifactId>
            <version>1.8.0</version>
            <configuration>
                <strictCheck>true</strictCheck>
                <encoding>utf-8</encoding>
                <aggregate>true</aggregate>
                <header>src/main/etc/header.txt</header>
                <mapping>
                    <clj>SEMICOLON_STYLE</clj>
                </mapping>
                <excludes>
                    <exclude>thirdparty/**</exclude>
                    <exclude>**/src/**/resources/**</exclude>
                    <exclude>**/LICENSE-APACHE.txt</exclude>
                </excludes>
                <properties>
                    <year>2010-2014</year>
<<<<<<< HEAD
                    <copyrightHolder>Dell, Inc.</copyrightHolder>
=======
                    <copyrightHolder>Dell, Inc</copyrightHolder>
>>>>>>> 6a1aed86
                </properties>
            </configuration>
        </plugin>
        <plugin>
             <groupId>org.apache.maven.plugins</groupId>
             <artifactId>maven-source-plugin</artifactId>
             <version>2.1.2</version>
              <executions>
                  <execution>
                      <id>source</id>
                      <phase>package</phase>
                      <goals>
                          <goal>jar-no-fork</goal>
                      </goals>
                  </execution>
              </executions> 
        </plugin>     
        <plugin>
            <groupId>org.apache.maven.plugins</groupId>
            <artifactId>maven-release-plugin</artifactId>
            <version>2.1</version>
      </plugin>
      <plugin>
        <groupId>org.apache.maven.plugins</groupId>
        <artifactId>maven-surefire-plugin</artifactId>
        <version>2.6</version>
        <configuration>
            <systemProperties>
                <property>
                    <name>providerClass</name>
                    <value>${providerClass}</value>
                </property>
                <property>
                    <name>endpoint</name>
                    <value>${endpoint}</value>
                </property>
                <property>
                    <name>accountNumber</name>
                    <value>${accountNumber}</value>
                </property>
                <property>
                    <name>apiKeyShared</name>
                    <value>${apiSharedKey}</value>
                </property>
                <property>
                    <name>apiKeySecret</name>
                    <value>${apiSecretKey}</value>
                </property>
                <property>
                    <name>accessPublic</name>
                    <value>${apiSharedKey}</value>
                </property>
                <property>
                    <name>accessPrivate</name>
                    <value>${apiSecretKey}</value>
                </property>
                <property>
                    <name>cloudName</name>
                    <value>${cloudName}</value>
                </property>
                <property>
                    <name>providerName</name>
                    <value>${providerName}</value>
                </property>
                <property>
                    <name>regionId</name>
                    <value>${regionId}</value>
                </property>
                <property>
                    <name>test.dataCenter</name>
                    <value>${test.dataCenter}</value>
                </property>
                <property>
                    <name>insecure</name>
                    <value>${insecure}</value>
                </property>
            </systemProperties>
          <excludes>
            <exclude>**/TestSuite.java</exclude>
          </excludes>
           <!-- <argLine>-Ddasein.inclusions=StatelessDCTests</argLine>     -->
        </configuration>
      </plugin>  
      <plugin>
        <artifactId>maven-dependency-plugin</artifactId>
        <executions>
          <execution>
            <phase>package</phase>
            <goals>
              <goal>copy-dependencies</goal>
            </goals>
            <configuration>
              <outputDirectory>${project.build.directory}/lib</outputDirectory>
            </configuration>
          </execution>
        </executions>
      </plugin>            
    </plugins>
  </build>
  
  <distributionManagement>
    <repository>
        <id>sonatype-nexus-staging</id>
        <url>https://oss.sonatype.org/service/local/staging/deploy/maven2</url>
        <uniqueVersion>false</uniqueVersion>
    </repository>
    <snapshotRepository>
        <id>sonatype-nexus-snapshots</id>
        <url>https://oss.sonatype.org/content/repositories/snapshots</url>
    </snapshotRepository>    
  </distributionManagement>
  
  <developers>
    <developer>
        <name>George Reese</name>
        <id>georgereese</id>
        <email>george.reese -at- enstratus -dot- com</email>
        <organization>enStratus</organization>
        <roles>
          <role>Java Developer</role>
          <role>PMC</role>
        </roles>
        <url>http://www.enstratus.com</url>
        <timezone>-6</timezone>
    </developer>  
    <developer>
        <name>Morgan Catlin</name>
        <id>sylistron</id>
        <email>morgan.catlin -at- valtira -dot- com</email>
        <organization>enStratus</organization>
        <roles>
          <role>Java Developer</role>
        </roles>
        <url>http://www.valtira.com</url>
        <timezone>-6</timezone>
    </developer>    
    <developer>
        <name>Adrian Cole</name>
        <id>ferncam1</id>
        <email>adrian -at- jclouds -dot- org</email>
        <organization>jclouds</organization>
        <roles>
          <role>Java Developer</role>
          <role>PMC</role>
        </roles>
        <url>http://www.jclouds.org</url>
        <timezone>-8</timezone>
    </developer>
  </developers>
</project><|MERGE_RESOLUTION|>--- conflicted
+++ resolved
@@ -22,11 +22,7 @@
 
   <groupId>org.dasein</groupId>
   <artifactId>dasein-cloud-vsphere</artifactId>
-<<<<<<< HEAD
-  <version>2014.08.5</version>
-=======
   <version>2014.11.2-SNAPSHOT</version>
->>>>>>> 6a1aed86
   <packaging>jar</packaging>
 
   <name>dasein-cloud-vsphere</name>
@@ -180,11 +176,7 @@
                 </excludes>
                 <properties>
                     <year>2010-2014</year>
-<<<<<<< HEAD
-                    <copyrightHolder>Dell, Inc.</copyrightHolder>
-=======
                     <copyrightHolder>Dell, Inc</copyrightHolder>
->>>>>>> 6a1aed86
                 </properties>
             </configuration>
         </plugin>
