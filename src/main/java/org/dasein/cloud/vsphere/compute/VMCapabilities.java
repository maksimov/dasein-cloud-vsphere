--- conflicted
+++ resolved
@@ -1,9 +1,5 @@
 /**
-<<<<<<< HEAD
- * Copyright (C) 2010-2014 Dell, Inc.
-=======
  * Copyright (C) 2010-2014 Dell, Inc
->>>>>>> 6a1aed86
  *
  * ====================================================================
  * Licensed under the Apache License, Version 2.0 (the "License");
@@ -120,11 +116,7 @@
     @Nullable
     @Override
     public VMScalingCapabilities getVerticalScalingCapabilities() throws CloudException, InternalException {
-<<<<<<< HEAD
-        return VMScalingCapabilities.getInstance(false,true,Requirement.REQUIRED,Requirement.REQUIRED);
-=======
         return VMScalingCapabilities.getInstance(false,false,true);
->>>>>>> 6a1aed86
     }
 
     @Nonnull
