/**
 * Copyright (C) 2010-2015 Dell, Inc
 *
 * ====================================================================
 * Licensed under the Apache License, Version 2.0 (the "License");
 * you may not use this file except in compliance with the License.
 * You may obtain a copy of the License at
 *
 * http://www.apache.org/licenses/LICENSE-2.0
 *
 * Unless required by applicable law or agreed to in writing, software
 * distributed under the License is distributed on an "AS IS" BASIS,
 * WITHOUT WARRANTIES OR CONDITIONS OF ANY KIND, either express or implied.
 * See the License for the specific language governing permissions and
 * limitations under the License.
 * ====================================================================
 */

package org.dasein.cloud.vsphere.compute;

import com.vmware.vim25.*;
import com.vmware.vim25.mo.*;
import com.vmware.vim25.mo.VirtualMachine;
import org.dasein.cloud.CloudErrorType;
import org.dasein.cloud.CloudException;
import org.dasein.cloud.InternalException;
import org.dasein.cloud.ProviderContext;
import org.dasein.cloud.compute.*;
import org.dasein.cloud.dc.DataCenter;
import org.dasein.cloud.dc.StoragePool;
import org.dasein.cloud.util.APITrace;
import org.dasein.cloud.vsphere.PrivateCloud;
import org.dasein.util.CalendarWrapper;
import org.dasein.util.uom.storage.Gigabyte;
import org.dasein.util.uom.storage.Kilobyte;
import org.dasein.util.uom.storage.Storage;

import javax.annotation.Nonnull;
import javax.annotation.Nullable;
import javax.servlet.http.HttpServletResponse;
import java.rmi.RemoteException;
import java.util.*;

/**
 * User: daniellemayne
 * Date: 03/09/2014
 * Time: 12:07
 */
public class HardDisk extends AbstractVolumeSupport<PrivateCloud>{

    private PrivateCloud provider;
    HardDisk(@Nonnull PrivateCloud provider) {
        super(provider);
        this.provider = provider;
    }

    private @Nonnull ServiceInstance getServiceInstance() throws CloudException, InternalException {
        ServiceInstance instance = provider.getServiceInstance();

        if( instance == null ) {
            throw new CloudException(CloudErrorType.AUTHENTICATION, HttpServletResponse.SC_UNAUTHORIZED, null, "Unauthorized");
        }
        return instance;
    }

    private transient volatile HardDiskCapabilities capabilities;
    @Override
    public VolumeCapabilities getCapabilities() throws CloudException, InternalException {
        if( capabilities == null ) {
            capabilities = new HardDiskCapabilities(provider);
        }
        return capabilities;
    }

    @Nonnull
    @Override
    public Storage<Gigabyte> getMinimumVolumeSize() throws InternalException, CloudException {
        return getCapabilities().getMinimumVolumeSize();
    }

    @Nonnull
    @Override
    public String getProviderTermForVolume(@Nonnull Locale locale) {
        return "hard disk";
    }

    @Nonnull
    @Override
    public Iterable<String> listPossibleDeviceIds(@Nonnull Platform platform) throws InternalException, CloudException {
        return getCapabilities().listPossibleDeviceIds(platform);
    }

    @Override
    public void attach(@Nonnull String volumeId, @Nonnull String toServer, @Nonnull String deviceId) throws InternalException, CloudException {
        APITrace.begin(provider, "HardDisk.attach");
        try {
            try {
                ServiceInstance instance = getServiceInstance();
                Vm support = provider.getComputeServices().getVirtualMachineSupport();
                com.vmware.vim25.mo.VirtualMachine vm = support.getVirtualMachine(instance, toServer);
                if (vm == null) {
                    throw new CloudException("Unable to find vm with id "+toServer);
                }

                Volume volume = getVolume(volumeId);

                VirtualDeviceConfigSpec[] machineSpecs;

                VirtualDevice[] devices = vm.getConfig().getHardware().getDevice();
                int cKey = 1000;
                boolean scsiExists = false;
                for (VirtualDevice device : devices) {
                    if (device instanceof VirtualSCSIController) {
                        if (!scsiExists) {
                            cKey = device.getKey();
                            scsiExists = true;
                        }
                    }
                }

                if (!scsiExists) {
                    machineSpecs = new VirtualDeviceConfigSpec[2];
                    VirtualDeviceConfigSpec scsiSpec =
                            new VirtualDeviceConfigSpec();
                    scsiSpec.setOperation(VirtualDeviceConfigSpecOperation.add);
                    VirtualLsiLogicSASController scsiCtrl =
                            new VirtualLsiLogicSASController();
                    scsiCtrl.setKey(cKey);
                    scsiCtrl.setBusNumber(0);
                    scsiCtrl.setSharedBus(VirtualSCSISharing.noSharing);
                    scsiSpec.setDevice(scsiCtrl);
                    machineSpecs[0] = scsiSpec;
                } else {
                    machineSpecs = new VirtualDeviceConfigSpec[1];
                }

                VirtualDisk disk = new VirtualDisk();

                disk.controllerKey = cKey;
                disk.unitNumber = Integer.parseInt(deviceId);

                VirtualDeviceConfigSpec diskSpec =
                        new VirtualDeviceConfigSpec();
                diskSpec.operation = VirtualDeviceConfigSpecOperation.add;
                diskSpec.device = disk;

                VirtualDiskFlatVer2BackingInfo diskFileBacking = new VirtualDiskFlatVer2BackingInfo();
                String fileName = volume.getTag("filePath");
                diskFileBacking.fileName = fileName;
                diskFileBacking.diskMode = "persistent";
                diskFileBacking.thinProvisioned = true;
                disk.backing = diskFileBacking;


                if (!scsiExists) {
                    machineSpecs[1] = diskSpec;
                }
                else {
                    machineSpecs[0] = diskSpec;
                }


                VirtualMachineConfigSpec spec = new VirtualMachineConfigSpec();
                spec.setDeviceChange(machineSpecs);

                CloudException lastError = null;
                Task task = vm.reconfigVM_Task(spec);
                String status = task.waitForTask();

                if( !status.equals(Task.SUCCESS) ) {
                    lastError = new CloudException("Failed to attach volume: " + task.getTaskInfo().getError().getLocalizedMessage());
                }
                if( lastError != null ) {
                    throw lastError;
                }
            }
            catch( InvalidProperty e ) {
                throw new CloudException(e);
            }
            catch( RuntimeFault e ) {
                throw new InternalException(e);
            }
            catch( RemoteException e ) {
                throw new CloudException(e);
            }
            catch (InterruptedException e) {
                throw new CloudException(e);
            }
        }
        finally {
            APITrace.end();
        }
    }

    @Nonnull
    @Override
    public String createVolume(@Nonnull VolumeCreateOptions options) throws InternalException, CloudException {
        APITrace.begin(getProvider(), "Vm.alterVirtualMachine");
        try {
            if (options.getProviderVirtualMachineId() == null) {
                throw new CloudException("Volumes can only be created in the context of a vm for "+getProvider().getCloudName()+". ProviderVirtualMachineId cannot be null");
            }
            ServiceInstance instance = getServiceInstance();
            Vm vmSupport = getProvider().getComputeServices().getVirtualMachineSupport();
            com.vmware.vim25.mo.VirtualMachine vm = vmSupport.getVirtualMachine(instance, options.getProviderVirtualMachineId());

            if( vm != null ) {
                try {
                    //volumes change
                    VirtualDeviceConfigSpec[] machineSpecs = null;

                    VirtualDevice[] devices = vm.getConfig().getHardware().getDevice();
                    int cKey = 1000;
                    boolean scsiExists = false;
                    int numDisks = 0;
                    List<String> diskNames = new ArrayList<String>();
                    for (VirtualDevice device : devices) {
                        if (device instanceof VirtualSCSIController) {
                            if (!scsiExists) {
                                cKey = device.getKey();
                                scsiExists = true;
                            }
                        }
                        else if (device instanceof VirtualDisk) {
                            numDisks++;
                            VirtualDisk vDisk = (VirtualDisk) device;
                            VirtualDiskFlatVer2BackingInfo bkInfo = (VirtualDiskFlatVer2BackingInfo) vDisk.getBacking();
                            diskNames.add(bkInfo.getFileName());
                        }
                    }

                    if (!scsiExists) {
                        machineSpecs = new VirtualDeviceConfigSpec[2];
                        VirtualDeviceConfigSpec scsiSpec = new VirtualDeviceConfigSpec();
                        scsiSpec.setOperation(VirtualDeviceConfigSpecOperation.add);
                        VirtualLsiLogicSASController scsiCtrl = new VirtualLsiLogicSASController();
                        scsiCtrl.setKey(cKey);
                        scsiCtrl.setBusNumber(0);
                        scsiCtrl.setSharedBus(VirtualSCSISharing.noSharing);
                        scsiSpec.setDevice(scsiCtrl);
                        machineSpecs[0] = scsiSpec;
                    } else {
                        machineSpecs = new VirtualDeviceConfigSpec[1];
                    }
                    // Associate the virtual disk with the scsi controller
                    VirtualDisk disk = new VirtualDisk();

                    disk.controllerKey = cKey;
                    disk.unitNumber = numDisks;
                    //Storage<Gigabyte> diskGB = options.getVolumeSize();
                    //Storage<Kilobyte> diskByte = (Storage<Kilobyte>) (diskGB.convertTo(Storage.KILOBYTE)); //Proper conversion is not desired here
                    //Storage<Kilobyte> diskByte = new Storage<Kilobyte>((diskGB.intValue() * 1000), Storage.KILOBYTE);
                    //disk.capacityInKB = diskByte.longValue();
                    disk.setCapacityInKB(options.getVolumeSize().intValue() * 1000000);

                    VirtualDeviceConfigSpec diskSpec = new VirtualDeviceConfigSpec();
                    diskSpec.operation = VirtualDeviceConfigSpecOperation.add;
                    diskSpec.fileOperation = VirtualDeviceConfigSpecFileOperation.create;
                    diskSpec.device = disk;

                    VirtualDiskFlatVer2BackingInfo diskFileBacking = new VirtualDiskFlatVer2BackingInfo();
                    String fileName2 = "[" + vm.getDatastores()[0].getName() + "]" + vm.getName() + "/" + options.getName();
                    diskFileBacking.setFileName(fileName2);
                    diskFileBacking.setDiskMode("persistent");
                    diskFileBacking.setThinProvisioned(false);
                    diskFileBacking.setWriteThrough(false);
                    disk.backing = diskFileBacking;

                    if (!scsiExists) {
                        machineSpecs[1] = diskSpec;
                    }
                    else {
                        machineSpecs[0] = diskSpec;
                    }

                    VirtualMachineConfigSpec spec = new VirtualMachineConfigSpec();
                    spec.setDeviceChange(machineSpecs);

                    CloudException lastError;
                    Task task = vm.reconfigVM_Task(spec);

                    String status = task.waitForTask();

                    if( status.equals(Task.SUCCESS) ) {
                        long timeout = System.currentTimeMillis() + (CalendarWrapper.MINUTE * 20L);

                        while( System.currentTimeMillis() < timeout ) {
                            try { Thread.sleep(10000L); }
                            catch( InterruptedException ignore ) { }

                            vm = vmSupport.getVirtualMachine(instance, options.getProviderVirtualMachineId());
                            devices = vm.getConfig().getHardware().getDevice();
                            for (VirtualDevice device : devices) {
                                if (device instanceof VirtualDisk) {
                                    VirtualDisk vDisk = (VirtualDisk) device;
                                    VirtualDiskFlatVer2BackingInfo bkInfo = (VirtualDiskFlatVer2BackingInfo) vDisk.getBacking();
                                    String diskFileName = bkInfo.getFileName();
                                    if (!diskNames.contains(diskFileName)) {
                                        diskFileName = diskFileName.substring(diskFileName.lastIndexOf("/") + 1);
                                        return diskFileName;
                                    }
                                }
                            }
                        }
                        lastError = new CloudException("Unable to identify new volume.");
                    }
                    else {
                        lastError = new CloudException("Failed to create volume: " + task.getTaskInfo().getError().getLocalizedMessage());
                    }
                    if( lastError != null ) {
                        throw lastError;
                    }
                    throw new CloudException("No volume and no error");
                }
                catch( InvalidProperty e ) {
                    throw new CloudException(e);
                }
                catch( RuntimeFault e ) {
                    throw new InternalException(e);
                }
                catch( RemoteException e ) {
                    throw new CloudException(e);
                }
                catch (InterruptedException e) {
                    throw new CloudException(e);
                }
            }
            return null;
        }
        finally {
            APITrace.end();
        }
    }

    @Override
    public void detach(@Nonnull String volumeId, boolean force) throws InternalException, CloudException {
        APITrace.begin(provider, "HardDisk.detach");
        try {
            Volume volume = getVolume(volumeId);
            if (volume.getProviderVirtualMachineId() == null) {
                throw new CloudException("Volume not currently attached");
            }

            Vm support = provider.getComputeServices().getVirtualMachineSupport();
            ServiceInstance instance = getServiceInstance();
            VirtualMachine vm = support.getVirtualMachine(instance, volume.getProviderVirtualMachineId());

            if (vm != null) {
                try {
                    VirtualDeviceConfigSpec[] machineSpecs = new VirtualDeviceConfigSpec[1];

                    VirtualDevice[] devices = vm.getConfig().getHardware().getDevice();
                    String diskId;
                    int diskKey = 0;
                    int controller = 0;
                    boolean found = false;
                    for (VirtualDevice device : devices) {
                        if (device instanceof VirtualDisk) {
                            VirtualDisk disk = (VirtualDisk)device;
                            VirtualDeviceFileBackingInfo info = (VirtualDeviceFileBackingInfo)disk.getBacking();
                            String filePath = info.getFileName();
                            diskId = filePath.substring(info.getFileName().lastIndexOf("/") + 1);
                            if (diskId == null || diskId.equals("")) {
                                //cloud has not returned an id so we need to infer it from vm and volume name
                                diskId = vm.getConfig().getInstanceUuid()+"-"+volume.getName();
                            }
                            if (diskId.equals(volumeId)) {
                                diskKey = disk.getKey();
                                controller = disk.getControllerKey();
                                found = true;
                                break;
                            }
                        }
                    }

                    if (found) {
                        VirtualDeviceConfigSpec diskSpec =
                                new VirtualDeviceConfigSpec();
                        diskSpec.setOperation(VirtualDeviceConfigSpecOperation.remove);

                        VirtualDisk vd = new VirtualDisk();
                        vd.setKey(diskKey);
                        vd.setControllerKey(controller);
                        diskSpec.setDevice(vd);

                        machineSpecs[0] = diskSpec;

                        VirtualMachineConfigSpec spec = new VirtualMachineConfigSpec();
                        spec.setDeviceChange(machineSpecs);

                        CloudException lastError = null;
                        Task task = vm.reconfigVM_Task(spec);

                        String status = task.waitForTask();

                        if( !status.equals(Task.SUCCESS) ) {
                            lastError = new CloudException("Failed to update VM: " + task.getTaskInfo().getError().getLocalizedMessage());
                        }
                        if( lastError != null ) {
                            throw lastError;
                        }
                    }
                    else {
                        throw new CloudException("Couldn't find device "+volumeId+" to detach in vm "+vm.getName());
                    }
                }
                catch( InvalidProperty e ) {
                    throw new CloudException(e);
                }
                catch( RuntimeFault e ) {
                    throw new InternalException(e);
                }
                catch( RemoteException e ) {
                    throw new CloudException(e);
                }
                catch (InterruptedException e) {
                    throw new CloudException(e);
                }
            }
            else {
                throw new CloudException("Can't find vm with id "+vm.getConfig().getInstanceUuid());
            }
        }
        finally {
            APITrace.end();
        }
    }

    @Nonnull
    @Override
    public Iterable<Volume> listVolumes() throws InternalException, CloudException {
        APITrace.begin(provider, "HardDisk.listVolumes");
        try {
            List<Volume> list = new ArrayList<Volume>();
            List<String> fileNames = new ArrayList<String>();
            ProviderContext ctx = provider.getContext();
            if (ctx != null) {
                if (ctx.getRegionId() == null) {
                    throw new CloudException("Region id is not set");
                }
            }

            ServiceInstance instance = getServiceInstance();

            //get attached volumes
            Folder folder = provider.getVmFolder(instance);

            ManagedEntity[] mes;

            try {
                mes = new InventoryNavigator(folder).searchManagedEntities("VirtualMachine");
            }
            catch( InvalidProperty e ) {
                throw new CloudException("No virtual machine support in cluster: " + e.getMessage());
            }
            catch( RuntimeFault e ) {
                throw new CloudException("Error in processing request to cluster: " + e.getMessage());
            }
            catch( RemoteException e ) {
                throw new CloudException("Error in cluster processing request: " + e.getMessage());
            }

            if( mes != null && mes.length > 0 ) {
                for( ManagedEntity entity : mes ) {
                    VirtualMachine vm = (VirtualMachine)entity;
                    if(vm != null && vm.getConfig() != null){
                        Platform guestOs = Platform.guess(vm.getConfig().getGuestFullName());
<<<<<<< HEAD
                        if (vm != null && !vm.getConfig().isTemplate() && (vm.getRuntime().getPowerState().equals(VirtualMachinePowerState.poweredOn) || vm.getRuntime().getPowerState().equals(VirtualMachinePowerState.poweredOff))) {
=======
                        if (!vm.getConfig().isTemplate() && (vm.getRuntime().getPowerState().equals(VirtualMachinePowerState.poweredOn) || vm.getRuntime().getPowerState().equals(VirtualMachinePowerState.poweredOff))) {
>>>>>>> 2d9d3d2c
                            String dc2;
                            try {
                                dc2 = vm.getResourcePool().getOwner().getName();
                            }
                            catch( RemoteException e ) {
                                throw new CloudException(e);
                            }

                            if( dc2 == null ) {
                                return Collections.emptyList();
                            }
                            DataCenter ourDC = provider.getDataCenterServices().getDataCenter(dc2);
                            String regionId = "";
                            if (ourDC == null) {
                                dc2 = dc2+"-a";
                                regionId = dc2;
                            }
                            else {
                                regionId = ourDC.getRegionId();
                            }
                            VirtualDevice[] devices = vm.getConfig().getHardware().getDevice();
                            for (VirtualDevice device : devices) {
                                if (device instanceof VirtualDisk) {
                                    VirtualDisk disk = (VirtualDisk)device;
                                    Volume d = toVolume(disk, vm.getConfig().getInstanceUuid(), dc2, regionId);
                                    if (d != null) {
                                        d.setGuestOperatingSystem(guestOs);
                                        list.add(d);
                                        fileNames.add(d.getProviderVolumeId());
                                    }
                                }
                            }
                        }
                    }
                    else throw new CloudException("An error occurred while listing Volumes: VM could not be properly retrieved from the cloud.");
                }
            }

            //get .vmdk files
            Collection<StoragePool> pools = provider.getDataCenterServices().listStoragePools();
            Datacenter dc = provider.getDataCenterServices().getVmwareDatacenterFromVDCId(instance, ctx.getRegionId());
            String name = dc.getName();
            for (Datastore ds : dc.getDatastores()) {
                String dataCenterId = null;
                for (StoragePool pool : pools) {
                    if (pool.getStoragePoolName().equalsIgnoreCase(ds.getName())) {
                        dataCenterId = pool.getDataCenterId();
                        break;
                    }
                }
                HostDatastoreBrowser browser = ds.getBrowser();
                try {
                    Task task = browser.searchDatastoreSubFolders_Task("[" + ds.getName() + "]", null);
                    String status = task.waitForTask();
                    if( status.equals(Task.SUCCESS) ) {
                        ArrayOfHostDatastoreBrowserSearchResults result = (ArrayOfHostDatastoreBrowserSearchResults)task.getTaskInfo().getResult();
                        HostDatastoreBrowserSearchResults[] res = result.getHostDatastoreBrowserSearchResults();
                        for (HostDatastoreBrowserSearchResults r : res) {
                            FileInfo[] files = r.getFile();
                            if (files != null) {
                                for (FileInfo file : files) {
                                    String filePath = file.getPath();
                                    if (filePath.endsWith(".vmdk") && !filePath.endsWith("-flat.vmdk")) {
                                        if (!fileNames.contains(file.getPath())) {
                                            Volume d = toVolume(file, dataCenterId, ctx.getRegionId());
                                            if (d != null) {
                                                d.setTag("filePath", r.getFolderPath()+d.getProviderVolumeId());
                                                list.add(d);
                                            }
                                        }
                                    }
                                }
                            }
                        }
                    }
                    else {
                        throw new CloudException("Failed listing volumes: " + task.getTaskInfo().getError().getLocalizedMessage());
                    }
                }
                catch (InterruptedException e) {
                    throw new InternalException(e);
                }
                catch( InvalidProperty e ) {
                    throw new CloudException("No virtual machine support in cluster: " + e.getMessage());
                }
                catch( RuntimeFault e ) {
                    throw new CloudException("Error in processing request to cluster: " + e.getMessage());
                }
                catch( RemoteException e ) {
                    throw new CloudException("Error in cluster processing request: " + e.getMessage());
                }
            }
            return list;
        }
        finally {
            APITrace.end();
        }
    }

    @Override
    public boolean isSubscribed() throws CloudException, InternalException {
        return (provider.getServiceInstance() != null);
    }

    @Override
    public void remove(@Nonnull String volumeId) throws InternalException, CloudException {
        APITrace.begin(provider, "HardDisk.remove");
        try {
            Volume volume = null;
            Iterable<Volume> attachedVolumes = getAttachedVolumes();
            for (Volume v : attachedVolumes) {
                if (v.getProviderVolumeId().equals(volumeId)) {
                    throw new CloudException("Volume is attached to vm "+v.getProviderVirtualMachineId()+" - removing not allowed");
                }
            }

            volume = getVolume(volumeId);

            if (volume != null) {
                ServiceInstance instance = provider.getServiceInstance();

                Datacenter dc = provider.getDataCenterServices().getVmwareDatacenterFromVDCId(instance, provider.getContext().getRegionId());
                ManagedObjectReference mor = instance.getServiceContent().getFileManager();
                if (mor.getType().equals("FileManager")) {
                    FileManager fileManager = new FileManager(instance.getServerConnection(), mor);
                    String filePath = volume.getTag("filePath");
                    fileManager.deleteDatastoreFile_Task(filePath, dc);
                    //also delete the flat file
                    String flatfile = filePath.substring(0, filePath.indexOf(".vmdk"))+"-flat.vmdk";
                    fileManager.deleteDatastoreFile_Task(flatfile, dc);
                }
            }
            else {
                throw new CloudException("Unable to find volume with id "+volumeId);
            }
        }
        catch( InvalidProperty e ) {
            throw new CloudException(e);
        }
        catch( RuntimeFault e ) {
            throw new InternalException(e);
        }
        catch( RemoteException e ) {
            throw new CloudException(e);
        }
        finally {
            APITrace.end();
        }
    }

    private Iterable<Volume> getAttachedVolumes() throws InternalException, CloudException {
        APITrace.begin(provider, "HardDisk.getAttachedVolumes");
        try {
            List<Volume> list = new ArrayList<Volume>();
            List<String> fileNames = new ArrayList<String>();
            ProviderContext ctx = provider.getContext();
            if (ctx != null) {
                if (ctx.getRegionId() == null) {
                    throw new CloudException("Region id is not set");
                }
            }

            ServiceInstance instance = getServiceInstance();

            Folder folder = provider.getVmFolder(instance);

            ManagedEntity[] mes;

            try {
                mes = new InventoryNavigator(folder).searchManagedEntities("VirtualMachine");
            }
            catch( InvalidProperty e ) {
                throw new CloudException("No virtual machine support in cluster: " + e.getMessage());
            }
            catch( RuntimeFault e ) {
                throw new CloudException("Error in processing request to cluster: " + e.getMessage());
            }
            catch( RemoteException e ) {
                throw new CloudException("Error in cluster processing request: " + e.getMessage());
            }

            if( mes != null && mes.length > 0 ) {
                for( ManagedEntity entity : mes ) {
                    VirtualMachine vm = (VirtualMachine)entity;
                    Platform guestOs = Platform.guess(vm.getConfig().getGuestFullName());
                    if (vm != null && !vm.getConfig().isTemplate()) {
                        String dc2;
                        try {
                            dc2 = vm.getResourcePool().getOwner().getName();
                        }
                        catch( RemoteException e ) {
                            throw new CloudException(e);
                        }

                        if( dc2 == null ) {
                            return Collections.emptyList();
                        }
                        DataCenter ourDC = provider.getDataCenterServices().getDataCenter(dc2);
                        String regionId = "";
                        if (ourDC == null) {
                            dc2 = dc2+"-a";
                            regionId = dc2;
                        }
                        else {
                            regionId = ourDC.getRegionId();
                        }
                        VirtualDevice[] devices = vm.getConfig().getHardware().getDevice();
                        for (VirtualDevice device : devices) {
                            if (device instanceof VirtualDisk) {
                                VirtualDisk disk = (VirtualDisk)device;
                                Volume d = toVolume(disk, vm.getConfig().getInstanceUuid(), dc2, regionId);
                                if (d != null && !fileNames.contains(d.getTag("filePath"))) {
                                    d.setGuestOperatingSystem(guestOs);
                                    list.add(d);
                                    fileNames.add(d.getTag("filePath"));
                                }
                            }
                        }
                    }
                }
            }
            return list;
        }
        finally {
            APITrace.end();
        }
    }

    private @Nullable Volume toVolume(@Nonnull VirtualDisk disk, @Nonnull String vmId, @Nonnull String dataCenterId, @Nonnull String regionId) {
        Volume volume = new Volume();

        VirtualDeviceFileBackingInfo info = (VirtualDeviceFileBackingInfo)disk.getBacking();
        String filePath = info.getFileName();
        String fileName = filePath.substring(info.getFileName().lastIndexOf("/") + 1);
        volume.setTag("filePath", filePath);

        volume.setProviderVolumeId(fileName);
        volume.setName(disk.getDeviceInfo().getLabel());
        volume.setProviderDataCenterId(dataCenterId);
        volume.setProviderRegionId(regionId);
        volume.setDescription(disk.getDeviceInfo().getSummary());
        volume.setCurrentState(VolumeState.AVAILABLE);
        volume.setDeleteOnVirtualMachineTermination(true);
        volume.setDeviceId(disk.getUnitNumber().toString());
        volume.setFormat(VolumeFormat.BLOCK);
        volume.setProviderVirtualMachineId(vmId);
        volume.setSize(new Storage<Kilobyte>(disk.getCapacityInKB(), Storage.KILOBYTE));
        volume.setType(VolumeType.SSD);

        if (volume.getProviderVolumeId() == null) {
            volume.setProviderVolumeId(vmId+"-"+volume.getName());
        }
        if (volume.getDeviceId().equals("0")) {
            volume.setRootVolume(true);
        }
        return volume;
    }

    private @Nullable Volume toVolume(@Nonnull FileInfo disk, @Nullable String dataCenterId, @Nonnull String regionId) {
        Volume volume = new Volume();
        volume.setProviderVolumeId(disk.getPath());
        volume.setName(disk.getPath());
        volume.setProviderDataCenterId(dataCenterId);
        volume.setProviderRegionId(regionId);
        volume.setDescription(disk.getPath());
        volume.setCurrentState(VolumeState.AVAILABLE);
        volume.setDeleteOnVirtualMachineTermination(true);
        volume.setFormat(VolumeFormat.BLOCK);
        if (disk.getFileSize() != null) {
            volume.setSize(new Storage<org.dasein.util.uom.storage.Byte>(disk.getFileSize(), Storage.BYTE));
        }
        volume.setType(VolumeType.SSD);
        Calendar cal = disk.getModification();
        if (cal != null) {
            volume.setCreationTimestamp(cal.getTimeInMillis());
        }
        volume.setRootVolume(false);
        return volume;
    }
}<|MERGE_RESOLUTION|>--- conflicted
+++ resolved
@@ -465,11 +465,7 @@
                     VirtualMachine vm = (VirtualMachine)entity;
                     if(vm != null && vm.getConfig() != null){
                         Platform guestOs = Platform.guess(vm.getConfig().getGuestFullName());
-<<<<<<< HEAD
-                        if (vm != null && !vm.getConfig().isTemplate() && (vm.getRuntime().getPowerState().equals(VirtualMachinePowerState.poweredOn) || vm.getRuntime().getPowerState().equals(VirtualMachinePowerState.poweredOff))) {
-=======
                         if (!vm.getConfig().isTemplate() && (vm.getRuntime().getPowerState().equals(VirtualMachinePowerState.poweredOn) || vm.getRuntime().getPowerState().equals(VirtualMachinePowerState.poweredOff))) {
->>>>>>> 2d9d3d2c
                             String dc2;
                             try {
                                 dc2 = vm.getResourcePool().getOwner().getName();
