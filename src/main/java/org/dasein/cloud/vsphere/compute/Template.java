/**
 * Copyright (C) 2010-2012 enStratus Networks Inc
 *
 * ====================================================================
 * Licensed under the Apache License, Version 2.0 (the "License");
 * you may not use this file except in compliance with the License.
 * You may obtain a copy of the License at
 *
 * http://www.apache.org/licenses/LICENSE-2.0
 *
 * Unless required by applicable law or agreed to in writing, software
 * distributed under the License is distributed on an "AS IS" BASIS,
 * WITHOUT WARRANTIES OR CONDITIONS OF ANY KIND, either express or implied.
 * See the License for the specific language governing permissions and
 * limitations under the License.
 * ====================================================================
 */

package org.dasein.cloud.vsphere.compute;

import java.rmi.RemoteException;
import java.util.ArrayList;
import java.util.Collections;
import java.util.HashMap;

import org.dasein.cloud.AsynchronousTask;
import org.dasein.cloud.CloudErrorType;
import org.dasein.cloud.CloudException;
import org.dasein.cloud.InternalException;
import org.dasein.cloud.ResourceStatus;
import org.dasein.cloud.compute.AbstractImageSupport;
import org.dasein.cloud.compute.Architecture;
import org.dasein.cloud.compute.ImageCapabilities;
import org.dasein.cloud.compute.ImageClass;
import org.dasein.cloud.compute.ImageCreateOptions;
import org.dasein.cloud.compute.ImageFilterOptions;
import org.dasein.cloud.compute.MachineImage;
import org.dasein.cloud.compute.MachineImageState;
import org.dasein.cloud.compute.MachineImageType;
import org.dasein.cloud.compute.Platform;
import org.dasein.cloud.identity.ServiceAction;
import org.dasein.cloud.util.APITrace;
import org.dasein.cloud.vsphere.PrivateCloud;

import com.vmware.vim25.InvalidProperty;
import com.vmware.vim25.RuntimeFault;
import com.vmware.vim25.VirtualMachineConfigInfo;
import com.vmware.vim25.VirtualMachineGuestOsIdentifier;
import com.vmware.vim25.VirtualMachinePowerState;
import com.vmware.vim25.VirtualMachineRuntimeInfo;
import com.vmware.vim25.mo.Folder;
import com.vmware.vim25.mo.InventoryNavigator;
import com.vmware.vim25.mo.ManagedEntity;
import com.vmware.vim25.mo.ServiceInstance;
import com.vmware.vim25.mo.VirtualMachine;

import javax.annotation.Nonnull;
import javax.annotation.Nullable;
import javax.servlet.http.HttpServletResponse;

public class Template extends AbstractImageSupport {

    private PrivateCloud provider;
    
    Template(@Nonnull PrivateCloud cloud) {
        super(cloud);
        provider = cloud;
    }

    private @Nonnull ServiceInstance getServiceInstance() throws CloudException, InternalException {
        ServiceInstance instance = provider.getServiceInstance();

        if( instance == null ) {
            throw new CloudException(CloudErrorType.AUTHENTICATION, HttpServletResponse.SC_UNAUTHORIZED, null, "Unauthorized");
        }
        return instance;
    }

    @Override
    public void remove(@Nonnull String providerImageId, boolean checkState) throws CloudException, InternalException {
        APITrace.begin(provider, "Image.remove");
        try {
            ServiceInstance instance = getServiceInstance();

            Folder folder = provider.getVmFolder(instance);
            ManagedEntity[] mes;

            try {
                mes = new InventoryNavigator(folder).searchManagedEntities("VirtualMachine");
            }
            catch( InvalidProperty e ) {
                throw new CloudException("No virtual machine support in cluster: " + e.getMessage());
            }
            catch( RuntimeFault e ) {
                throw new CloudException("Error in processing request to cluster: " + e.getMessage());
            }
            catch( RemoteException e ) {
                throw new CloudException("Error in cluster processing request: " + e.getMessage());
            }

            if( mes != null && mes.length > 0 ) {
                for( ManagedEntity entity : mes ) {
                    VirtualMachine template = (VirtualMachine)entity;
                    if( template != null && template.getConfig().getUuid().equals(providerImageId)) {
                        VirtualMachineConfigInfo cfg = null;

                        try {
                            cfg = template.getConfig();
                            if( cfg != null && cfg.isTemplate() ) {
                                template.destroy_Task();
                            }
                        }
                        catch(RuntimeException e) {
                            e.printStackTrace();
                        }
                        catch(RemoteException ex){
                            throw new CloudException(ex);
                        }
                    }
                }
            }
        }
        finally {
            APITrace.end();
        }
    }

    private transient volatile TemplateCapabilities capabilities;
    @Override
    public ImageCapabilities getCapabilities() throws CloudException, InternalException {
        if( capabilities == null ) {
            capabilities = new TemplateCapabilities(provider);
        }
        return capabilities;
    }

    @Override
    public MachineImage getImage(@Nonnull String providerImageId) throws CloudException, InternalException {
<<<<<<< HEAD
        for( ImageClass cls : getCapabilities().listSupportedImageClasses() ) {
            for( MachineImage image : listImages(cls) ) {
                if( image.getProviderMachineImageId().equals(providerImageId) ) {
                    return image;
=======
        APITrace.begin(provider, "Image.getImage");
        try {
            for( ImageClass cls : getCapabilities().listSupportedImageClasses() ) {
                for( MachineImage image : listImages(ImageFilterOptions.getInstance(cls)) ) {
                    if( image.getProviderMachineImageId().equals(providerImageId) ) {
                        return image;
                    }
>>>>>>> 77c77355
                }
            }
            return null;
        }
        finally {
            APITrace.end();
        }
    }

    @Override
    public @Nonnull String[] mapServiceAction(@Nonnull ServiceAction action) {
        return new String[0];
    }
    
    private @Nullable MachineImage toMachineImage(@Nullable VirtualMachine template) throws InternalException, CloudException {
        if( template != null ) {
            VirtualMachineConfigInfo vminfo;
            MachineImage image = new MachineImage();
            VirtualMachineGuestOsIdentifier os;
            Platform platform;

            try {
                vminfo = template.getConfig();
            }
            catch( RuntimeException e ) {
                return null;
            }
            try {
                os = VirtualMachineGuestOsIdentifier.valueOf(vminfo.getGuestId());
                platform = Platform.guess(vminfo.getGuestFullName());
            }
            catch( IllegalArgumentException e ) {
                System.out.println("DEBUG: No such guest in enum: " + vminfo.getGuestId());
                os = null;
                platform = Platform.guess(vminfo.getGuestId());
            }
            if( os == null ) {
                image.setArchitecture(vminfo.getGuestId().contains("64") ? Architecture.I32 : Architecture.I64);
            }
            else {
                image.setArchitecture(provider.getComputeServices().getVirtualMachineSupport().getArchitecture(os));
            }
            image.setImageClass(ImageClass.MACHINE);
            image.setDescription(template.getName());
            image.setName(template.getName());
            image.setProviderOwnerId(getContext().getAccountNumber());
            image.setPlatform(platform);
            image.setProviderMachineImageId(vminfo.getUuid());
            image.setType(MachineImageType.VOLUME);
            image.setProviderRegionId(getContext().getRegionId());
            image.setSoftware("");
            image.setTags(new HashMap<String,String>());
            
            VirtualMachineRuntimeInfo runtime = template.getRuntime();
            VirtualMachinePowerState state = VirtualMachinePowerState.poweredOff;
            
            if( runtime != null ) {
                state = runtime.getPowerState();
            }
            if( state.equals(VirtualMachinePowerState.poweredOff) ) {
                image.setCurrentState(MachineImageState.ACTIVE);
            }
            else {
                image.setCurrentState(MachineImageState.PENDING);
            }
            return image;
        }
        return null;
    }

    @Override
    protected MachineImage capture(@Nonnull ImageCreateOptions options, @Nullable AsynchronousTask<MachineImage> task) throws CloudException, InternalException {
        APITrace.begin(provider, "Image.capture");
        try {
            String vmId = options.getVirtualMachineId();

            if( vmId == null ) {
                throw new CloudException("You must specify a virtual machine to capture");
            }
            ServiceInstance service = getServiceInstance();

            com.vmware.vim25.mo.VirtualMachine vm = provider.getComputeServices().getVirtualMachineSupport().getVirtualMachine(service, vmId);

            if( vm == null ) {
                throw new CloudException("No such virtual machine for imaging: " + vmId);
            }
            MachineImage img = toMachineImage(provider.getComputeServices().getVirtualMachineSupport().clone(service, vm, options.getName(), true));

            if( img == null ) {
                throw new CloudException("Failed to identify newly created template");
            }
            if( task != null ) {
                task.completeWithResult(img);
            }
            return img;
        }
        finally {
            APITrace.end();
        }
    }

    @Override
    public boolean isImageSharedWithPublic(@Nonnull String machineImageId) throws CloudException, InternalException {
        return false;
    }

    @Override
    public boolean isSubscribed() throws CloudException, InternalException {
        return true;
    }

    @Override
    public @Nonnull Iterable<ResourceStatus> listImageStatus(@Nonnull ImageClass cls) throws CloudException, InternalException {
        APITrace.begin(provider, "Image.listImageStatus");
        try {
            ArrayList<ResourceStatus> status = new ArrayList<ResourceStatus>();

            for( MachineImage img : listImages(cls) ) {
                status.add(new ResourceStatus(img.getProviderMachineImageId(), img.getCurrentState()));
            }
            return status;
        }
        finally {
            APITrace.end();
        }
    }

    @Override
    public @Nonnull Iterable<MachineImage> listImages(@Nullable ImageFilterOptions options) throws CloudException, InternalException {
        APITrace.begin(provider, "Image.listImages");
        try {
            ArrayList<MachineImage> machineImages = new ArrayList<MachineImage>();
            ServiceInstance instance = getServiceInstance();

            Folder folder = provider.getVmFolder(instance);
            ManagedEntity[] mes;

            try {
                mes = new InventoryNavigator(folder).searchManagedEntities("VirtualMachine");
            }
            catch( InvalidProperty e ) {
                throw new CloudException("No virtual machine support in cluster: " + e.getMessage());
            }
            catch( RuntimeFault e ) {
                throw new CloudException("Error in processing request to cluster: " + e.getMessage());
            }
            catch( RemoteException e ) {
                throw new CloudException("Error in cluster processing request: " + e.getMessage());
            }

            if( mes != null && mes.length > 0 ) {
                for( ManagedEntity entity : mes ) {
                    VirtualMachine template = (VirtualMachine)entity;

                    if( template != null ) {
                        VirtualMachineConfigInfo cfg = null;

                        try {
                            cfg = template.getConfig();
                        }
                        catch( RuntimeException e ) {
                            e.printStackTrace();
                        }
                        if( cfg != null && cfg.isTemplate() ) {
                            MachineImage image = toMachineImage(template);

                            if( image != null && (options == null || options.matches(image)) ) {
                                machineImages.add(image);
                            }
                        }
                    }
                }
            }

            return machineImages;
        }
        finally {
            APITrace.end();
        }
    }

    @Override
    public @Nonnull Iterable<MachineImage> searchMachineImages(@Nullable String keyword, @Nullable Platform platform, @Nullable Architecture architecture) throws CloudException, InternalException {
        return searchImages(null, keyword, platform, architecture, ImageClass.MACHINE);
    }

    @Override
    public @Nonnull Iterable<MachineImage> searchPublicImages(@Nullable String keyword, @Nullable Platform platform, @Nullable Architecture architecture, @Nullable ImageClass... imageClasses) throws CloudException, InternalException {
        return Collections.emptyList();
    }
}<|MERGE_RESOLUTION|>--- conflicted
+++ resolved
@@ -136,12 +136,6 @@
 
     @Override
     public MachineImage getImage(@Nonnull String providerImageId) throws CloudException, InternalException {
-<<<<<<< HEAD
-        for( ImageClass cls : getCapabilities().listSupportedImageClasses() ) {
-            for( MachineImage image : listImages(cls) ) {
-                if( image.getProviderMachineImageId().equals(providerImageId) ) {
-                    return image;
-=======
         APITrace.begin(provider, "Image.getImage");
         try {
             for( ImageClass cls : getCapabilities().listSupportedImageClasses() ) {
@@ -149,7 +143,6 @@
                     if( image.getProviderMachineImageId().equals(providerImageId) ) {
                         return image;
                     }
->>>>>>> 77c77355
                 }
             }
             return null;
