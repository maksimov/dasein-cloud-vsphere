--- conflicted
+++ resolved
@@ -1,9 +1,5 @@
 /**
-<<<<<<< HEAD
- * Copyright (C) 2010-2014 Dell, Inc.
-=======
  * Copyright (C) 2010-2014 Dell, Inc
->>>>>>> 6a1aed86
  *
  * ====================================================================
  * Licensed under the Apache License, Version 2.0 (the "License");
@@ -25,11 +21,7 @@
 import java.rmi.RemoteException;
 import java.util.*;
 
-<<<<<<< HEAD
-import org.apache.log4j.Logger;
-=======
 import com.vmware.vim25.*;
->>>>>>> 6a1aed86
 import org.dasein.cloud.CloudErrorType;
 import org.dasein.cloud.CloudException;
 import org.dasein.cloud.InternalException;
@@ -45,41 +37,6 @@
 import org.dasein.cloud.util.CacheLevel;
 import org.dasein.cloud.vsphere.PrivateCloud;
 
-<<<<<<< HEAD
-import com.vmware.vim25.Description;
-import com.vmware.vim25.GuestInfo;
-import com.vmware.vim25.GuestNicInfo;
-import com.vmware.vim25.InvalidProperty;
-import com.vmware.vim25.InvalidState;
-import com.vmware.vim25.ManagedEntityStatus;
-import com.vmware.vim25.ManagedObjectReference;
-import com.vmware.vim25.RuntimeFault;
-import com.vmware.vim25.TaskInProgress;
-import com.vmware.vim25.VirtualDevice;
-import com.vmware.vim25.VirtualDeviceConfigSpec;
-import com.vmware.vim25.VirtualDeviceConfigSpecFileOperation;
-import com.vmware.vim25.VirtualDeviceConfigSpecOperation;
-import com.vmware.vim25.VirtualDeviceConnectInfo;
-import com.vmware.vim25.VirtualDisk;
-import com.vmware.vim25.VirtualDiskFlatVer2BackingInfo;
-import com.vmware.vim25.VirtualE1000;
-import com.vmware.vim25.VirtualEthernetCard;
-import com.vmware.vim25.VirtualEthernetCardNetworkBackingInfo;
-import com.vmware.vim25.VirtualHardware;
-import com.vmware.vim25.VirtualLsiLogicSASController;
-import com.vmware.vim25.VirtualMachineCloneSpec;
-import com.vmware.vim25.VirtualMachineConfigInfo;
-import com.vmware.vim25.VirtualMachineConfigInfoDatastoreUrlPair;
-import com.vmware.vim25.VirtualMachineConfigSpec;
-import com.vmware.vim25.VirtualMachineFileInfo;
-import com.vmware.vim25.VirtualMachineGuestOsIdentifier;
-import com.vmware.vim25.VirtualMachinePowerState;
-import com.vmware.vim25.VirtualMachineRelocateSpec;
-import com.vmware.vim25.VirtualMachineRuntimeInfo;
-import com.vmware.vim25.VirtualSCSIController;
-import com.vmware.vim25.VirtualSCSISharing;
-=======
->>>>>>> 6a1aed86
 import com.vmware.vim25.mo.ComputeResource;
 import com.vmware.vim25.mo.Datacenter;
 import com.vmware.vim25.mo.Datastore;
@@ -143,10 +100,6 @@
                     }
                     else {
                         task = vm.powerOnVM_Task(host);
-<<<<<<< HEAD
-
-=======
->>>>>>> 6a1aed86
                     }
                     String status = task.waitForTask();
 
@@ -169,13 +122,8 @@
                 catch( RemoteException e ) {
                     throw new CloudException(e);
                 }
-<<<<<<< HEAD
-                catch( InterruptedException e ) {
-                    throw new InternalException(e);
-=======
                 catch ( InterruptedException e ) {
                     throw new CloudException(e);
->>>>>>> 6a1aed86
                 }
             }
         }
@@ -266,124 +214,6 @@
     }
 
     @Override
-<<<<<<< HEAD
-    public VirtualMachine alterVirtualMachine(@Nonnull String vmId, @Nonnull VMScalingOptions options) throws InternalException, CloudException {
-        APITrace.begin(getProvider(), "Vm.alterVirtualMachine");
-        try {
-            ServiceInstance instance = getServiceInstance();
-            com.vmware.vim25.mo.VirtualMachine vm = getVirtualMachine(instance, vmId);
-            VirtualMachine virtualMachine = toServer(vm, "");
-
-            if( vm != null ) {
-                if (options.getProviderProductId() != null || options.getVolumes() != null) {
-                    boolean productChange = false;
-                    boolean volumeChange = false;
-
-                    //server product change
-                    String productStr = options.getProviderProductId();
-                    int cpuCount=0;
-                    long memory=0;
-                    if (productStr != null && !productStr.equals("")) {
-                        productChange = true;
-                        String[] items = productStr.split(":");
-                        String resourcePoolId;
-
-                        if (items.length == 3) {
-                            resourcePoolId = items[0];
-                            cpuCount = Integer.parseInt(items[1]);
-                            memory = Long.parseLong(items[2]);
-                            if (!resourcePoolId.equals(virtualMachine.getResourcePoolId())) {
-                                throw new CloudException("Unable to change resource pool when altering product size. Existing "+virtualMachine.getResourcePoolId()+", new "+resourcePoolId);
-                            }
-                        }
-                        else if (items.length == 2 ){
-                            cpuCount = Integer.parseInt(items[0]);
-                            memory = Long.parseLong(items[1]);
-                        }
-                        else {
-                            throw new CloudException("Unable to parse product string "+productStr);
-                        }
-                    }
-
-                    try {
-                        //volumes change
-                        VolumeCreateOptions[] vco = options.getVolumes();
-                        VirtualDeviceConfigSpec[] machineSpecs = null;
-                        if (vco != null && vco.length > 0) {
-                            volumeChange = true;
-
-                            VirtualDevice[] devices = vm.getConfig().getHardware().getDevice();
-                            int cKey = 1000;
-                            boolean scsiExists = false;
-                            int numDisks = 0;
-                            for (VirtualDevice device : devices) {
-                                if (device instanceof VirtualSCSIController) {
-                                    if (!scsiExists) {
-                                        cKey = device.getKey();
-                                        scsiExists = true;
-                                    }
-                                }
-                                else if (device instanceof VirtualDisk) {
-                                    numDisks++;
-                                }
-                            }
-
-                            if (!scsiExists) {
-                                machineSpecs = new VirtualDeviceConfigSpec[vco.length + 1];
-                                VirtualDeviceConfigSpec scsiSpec =
-                                        new VirtualDeviceConfigSpec();
-                                scsiSpec.setOperation(VirtualDeviceConfigSpecOperation.add);
-                                VirtualLsiLogicSASController scsiCtrl =
-                                        new VirtualLsiLogicSASController();
-                                scsiCtrl.setKey(cKey);
-                                scsiCtrl.setBusNumber(0);
-                                scsiCtrl.setSharedBus(VirtualSCSISharing.noSharing);
-                                scsiSpec.setDevice(scsiCtrl);
-                                machineSpecs[0] = scsiSpec;
-                            } else {
-                                machineSpecs = new VirtualDeviceConfigSpec[vco.length];
-                            }
-                            // Associate the virtual disks with the scsi controller
-                            for (int i = 0; i < vco.length; i++) {
-
-                                VirtualDisk disk = new VirtualDisk();
-
-                                disk.controllerKey = cKey;
-                                disk.unitNumber = numDisks;
-                                Storage<Gigabyte> diskGB = vco[i].getVolumeSize();
-                                Storage<Kilobyte> diskByte = (Storage<Kilobyte>) (diskGB.convertTo(Storage.KILOBYTE));
-                                disk.capacityInKB = diskByte.longValue();
-
-                                VirtualDeviceConfigSpec diskSpec =
-                                        new VirtualDeviceConfigSpec();
-                                diskSpec.operation = VirtualDeviceConfigSpecOperation.add;
-                                diskSpec.fileOperation = VirtualDeviceConfigSpecFileOperation.create;
-                                diskSpec.device = disk;
-
-                                VirtualDiskFlatVer2BackingInfo diskFileBacking = new VirtualDiskFlatVer2BackingInfo();
-                                String fileName2 = "[" + vm.getDatastores()[0].getName() + "]" + vm.getName() + "/" + vco[i].getName();
-                                diskFileBacking.fileName = fileName2;
-                                diskFileBacking.diskMode = "persistent";
-                                diskFileBacking.thinProvisioned = true;
-                                disk.backing = diskFileBacking;
-
-                                if (!scsiExists) {
-                                    machineSpecs[i+1] = diskSpec;
-                                }
-                                else {
-                                    machineSpecs[i] = diskSpec;
-                                }
-                            }
-                        }
-
-                        VirtualMachineConfigSpec spec = new VirtualMachineConfigSpec();
-                        if (productChange) {
-                            spec.setMemoryMB(memory);
-                            spec.setNumCPUs(cpuCount);
-                        }
-                        if (volumeChange) {
-                            spec.setDeviceChange(machineSpecs);
-=======
     public VirtualMachine alterVirtualMachineSize(@Nonnull String virtualMachineId, @Nullable String cpuCount, @Nullable String ramInMB) throws InternalException, CloudException {
         APITrace.begin(getProvider(), "Vm.alterVirtualMachine");
         try {
@@ -405,7 +235,6 @@
                         if (cpuCount != null) {
                             cpuCountVal = Integer.parseInt(cpuCount);
                             spec.setNumCPUs(cpuCountVal);
->>>>>>> 6a1aed86
                         }
 
                         CloudException lastError;
@@ -421,11 +250,7 @@
                                 catch( InterruptedException ignore ) { }
 
                                 for( VirtualMachine s : listVirtualMachines() ) {
-<<<<<<< HEAD
-                                    if( s.getProviderVirtualMachineId().equals(vmId) ) {
-=======
                                     if( s.getProviderVirtualMachineId().equals(virtualMachineId) ) {
->>>>>>> 6a1aed86
                                         return s;
                                     }
                                 }
@@ -511,11 +336,7 @@
     private Random random = new Random();
     
     private @Nonnull VirtualMachine defineFromTemplate(@Nonnull VMLaunchOptions options) throws InternalException, CloudException {
-<<<<<<< HEAD
-        APITrace.begin(provider, "Vm.define");
-=======
         APITrace.begin(getProvider(), "Vm.define");
->>>>>>> 6a1aed86
         try {
             ProviderContext ctx = getProvider().getContext();
 
@@ -556,33 +377,21 @@
                 if( dataCenterId != null ) {
                     DataCenter ourDC = getProvider().getDataCenterServices().getDataCenter(dataCenterId);
                     if (ourDC != null) {
-<<<<<<< HEAD
-                        vdc = provider.getDataCenterServices().getVmwareDatacenterFromVDCId(instance, ourDC.getRegionId());
-=======
                         vdc = getProvider().getDataCenterServices().getVmwareDatacenterFromVDCId(instance, ourDC.getRegionId());
->>>>>>> 6a1aed86
 
                         if( vdc == null ) {
                             throw new CloudException("Unable to identify VDC " + dataCenterId);
                         }
 
                         if (options.getResourcePoolId() == null) {
-<<<<<<< HEAD
-                            ResourcePool pool = provider.getDataCenterServices().getResourcePoolFromClusterId(instance, dataCenterId);
-=======
                             ResourcePool pool = getProvider().getDataCenterServices().getResourcePoolFromClusterId(instance, dataCenterId);
->>>>>>> 6a1aed86
                             if( pool != null ) {
                                 pools = new ManagedEntity[] { pool };
                             }
                         }
                     }
                     else {
-<<<<<<< HEAD
-                        vdc = provider.getDataCenterServices().getVmwareDatacenterFromVDCId(instance, dataCenterId);
-=======
                         vdc = getProvider().getDataCenterServices().getVmwareDatacenterFromVDCId(instance, dataCenterId);
->>>>>>> 6a1aed86
                         if (options.getResourcePoolId() == null) {
                             pools = new InventoryNavigator(vdc).searchManagedEntities("ResourcePool");
                         }
@@ -1501,44 +1310,8 @@
     }
 
     @Override
-<<<<<<< HEAD
-    public @Nonnull Iterable<VirtualMachineProduct> listProducts(@Nonnull Architecture architecture) throws InternalException, CloudException {
-        return listProducts(null, architecture);
-    }
-
-    @Override
-    public Iterable<VirtualMachineProduct> listProducts( VirtualMachineProductFilterOptions options ) throws InternalException, CloudException {
-        List<VirtualMachineProduct> products = new ArrayList<VirtualMachineProduct>();
-        for( Architecture arch : Architecture.values() ) {
-            mergeProductLists(products, listProducts(options, arch));
-        }
-        return products;
-    }
-
-    // Merges product iterable to the list, using providerProductId as a unique key
-    private void mergeProductLists(List<VirtualMachineProduct> to, Iterable<VirtualMachineProduct> from) {
-        List<VirtualMachineProduct> copy = new ArrayList<VirtualMachineProduct>(to);
-        for( VirtualMachineProduct productFrom : from ) {
-            boolean found = false;
-            for( VirtualMachineProduct productTo : copy ) {
-                if( productTo.getProviderProductId().equalsIgnoreCase(productFrom.getProviderProductId()) ) {
-                    found = true;
-                    break;
-                }
-            }
-            if( !found ) {
-                to.add(productFrom);
-            }
-        }
-    }
-
-    @Override
-    public Iterable<VirtualMachineProduct> listProducts(VirtualMachineProductFilterOptions options, Architecture architecture) throws InternalException, CloudException {
-        APITrace.begin(provider, "Vm.listProducts(VirtualMachineProductFilterOptions, Architecture)");
-=======
     public Iterable<VirtualMachineProduct> listProducts(VirtualMachineProductFilterOptions options, Architecture architecture) throws InternalException, CloudException {
         APITrace.begin(getProvider(), "Vm.listProducts(VirtualMachineProductFilterOptions, Architecture)");
->>>>>>> 6a1aed86
         try {
             ArrayList<VirtualMachineProduct> allVirtualMachineProducts = new ArrayList<VirtualMachineProduct>();
 
@@ -1650,11 +1423,7 @@
                 ArrayList<VirtualMachineProduct> filteredProducts = new ArrayList<VirtualMachineProduct>();
                 for (VirtualMachineProduct product : allVirtualMachineProducts) {
                     if (options.matches(product)) {
-<<<<<<< HEAD
-                         filteredProducts.add(product);
-=======
                         filteredProducts.add(product);
->>>>>>> 6a1aed86
                     }
                 }
                 return filteredProducts;
@@ -1794,11 +1563,6 @@
             else {
                 server = defineFromScratch(withLaunchOptions);
             }
-<<<<<<< HEAD
-
-            start(server.getProviderVirtualMachineId());
-=======
->>>>>>> 6a1aed86
             return server;
         }
         finally {
@@ -1982,11 +1746,7 @@
         APITrace.begin(getProvider(), "Vm.powerOnAndOff");
         try {
             try {
-<<<<<<< HEAD
-                ServiceInstance instance = provider.getServiceInstance();
-=======
                 ServiceInstance instance = getProvider().getServiceInstance();
->>>>>>> 6a1aed86
 
                 com.vmware.vim25.mo.VirtualMachine vm = getVirtualMachine(instance, serverId);
                 HostSystem host = getHost(vm);
@@ -2236,20 +1996,10 @@
                 throw new CloudException(ex);
             }
 
-<<<<<<< HEAD
-            GuestInfo guestInfo = vm.getGuest();
-            if( guestInfo != null ) {
-                String ipAddress = guestInfo.getIpAddress();
-                
-                if( ipAddress != null ) {
-                    server.setPrivateAddresses(new RawAddress(guestInfo.getIpAddress()));
-                    server.setPrivateDnsAddress(guestInfo.getIpAddress());
-=======
             GuestInfo guest = vm.getGuest();
             if( guest != null ) {
                 if( guest.getHostName() != null ) {
                     server.setPrivateDnsAddress(guest.getHostName());
->>>>>>> 6a1aed86
                 }
                 if (guest.getIpAddress() != null) {
                     server.setProviderAssignedIpAddressId(guest.getIpAddress());
