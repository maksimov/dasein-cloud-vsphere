--- conflicted
+++ resolved
@@ -626,19 +626,11 @@
                                 String netmask = ( String ) options.getMetaData().get("vSphereNetMaskNothingToSeeHere");
                                 adapter.setSubnetMask(netmask);
                                 log.debug("custom subnet mask: " + netmask);
-<<<<<<< HEAD
                             }
                             else {
                                 adapter.setSubnetMask("255.255.252.0");
                                 log.debug("default subnet mask");
                             }
-=======
-                            }
-                            else {
-                                adapter.setSubnetMask("255.255.252.0");
-                                log.debug("default subnet mask");
-                            }
->>>>>>> bfd73ecb
 
                             adapterMap.setAdapter(adapter);
                             customizationSpec.setNicSettingMap(Arrays.asList(adapterMap).toArray(new CustomizationAdapterMapping[1]));
@@ -1087,10 +1079,7 @@
             product.setRootVolumeSize(new Storage<Gigabyte>(1, Storage.GIGABYTE));
             product.setProviderProductId(parts[0] + ":" + parts[1]);
             return product;
-<<<<<<< HEAD
-=======
-
->>>>>>> bfd73ecb
+
         }
         finally {
             APITrace.end();
@@ -1175,13 +1164,8 @@
                                     for( org.dasein.cloud.dc.ResourcePool pool : rps ) {
                                         product = new VirtualMachineProduct();
                                         product.setCpuCount(cpu);
-<<<<<<< HEAD
-                                        product.setDescription("Custom product " + architecture + " - " + cpu + " CPU, " + ram + "GB RAM");
-                                        product.setName("Pool " + pool.getName() + "/" + cpu + " CPU/" + ram + " GB RAM");
-=======
                                         product.setDescription("Custom product " + architecture + " - " + cpu + " CPU, " + ram + "MB RAM");
                                         product.setName("Pool "+pool.getName()+"/"+cpu + " CPU/" + ram + " MB RAM");
->>>>>>> bfd73ecb
                                         product.setRootVolumeSize(new Storage<Gigabyte>(1, Storage.GIGABYTE));
                                         product.setProviderProductId(pool.getProvideResourcePoolId() + ":" + cpu + ":" + ram);
                                         product.setRamSize(new Storage<Megabyte>(ram, Storage.MEGABYTE));
@@ -1208,14 +1192,9 @@
                                     for( org.dasein.cloud.dc.ResourcePool pool : rps ) {
                                         product = new VirtualMachineProduct();
                                         product.setCpuCount(cpu);
-<<<<<<< HEAD
-                                        product.setDescription("Custom product " + architecture + " - " + cpu + " CPU, " + ram + "GB RAM");
-                                        product.setName("Pool " + pool.getName() + "/" + cpu + " CPU/" + ram + " GB RAM");
-=======
                                         product.setDescription("Custom product " + architecture + " - " + cpu + " CPU, " + ram + "MB RAM");
                                         product.setName("Pool "+pool.getName()+"/"+cpu + " CPU/" + ram + " MB RAM");
 
->>>>>>> bfd73ecb
                                         product.setRootVolumeSize(new Storage<Gigabyte>(1, Storage.GIGABYTE));
                                         product.setProviderProductId(pool.getProvideResourcePoolId() + ":" + cpu + ":" + ram);
                                         product.setRamSize(new Storage<Megabyte>(ram, Storage.MEGABYTE));
@@ -1245,14 +1224,9 @@
                         for( org.dasein.cloud.dc.ResourcePool pool : rps ) {
                             product = new VirtualMachineProduct();
                             product.setCpuCount(cpu);
-<<<<<<< HEAD
-                            product.setDescription("Custom product " + architecture + " - " + cpu + " CPU, " + ram + "GB RAM");
-                            product.setName("Pool " + pool.getName() + "/" + cpu + " CPU/" + ram + " GB RAM");
-=======
                             product.setDescription("Custom product " + architecture + " - " + cpu + " CPU, " + ram + "MB RAM");
                             product.setName("Pool "+pool.getName()+"/"+cpu + " CPU/" + ram + " MB RAM");
 
->>>>>>> bfd73ecb
                             product.setRootVolumeSize(new Storage<Gigabyte>(1, Storage.GIGABYTE));
                             product.setProviderProductId(pool.getProvideResourcePoolId() + ":" + cpu + ":" + ram);
                             product.setRamSize(new Storage<Megabyte>(ram, Storage.MEGABYTE));
