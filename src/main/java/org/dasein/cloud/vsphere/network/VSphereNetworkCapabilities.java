package org.dasein.cloud.vsphere.network;

import org.dasein.cloud.*;
import org.dasein.cloud.network.IPVersion;
import org.dasein.cloud.network.VLANCapabilities;
import org.dasein.cloud.vsphere.PrivateCloud;

import javax.annotation.Nonnull;
import javax.annotation.Nullable;
import java.util.ArrayList;
import java.util.Collections;
import java.util.Locale;

/**
 * User: daniellemayne
 * Date: 11/06/2014
 * Time: 12:42
 */
public class VSphereNetworkCapabilities extends AbstractCapabilities<PrivateCloud> implements VLANCapabilities {
    private PrivateCloud provider;

    VSphereNetworkCapabilities(PrivateCloud provider) {
        super(provider);
        this.provider = provider;
    }

    @Override
    public boolean allowsNewNetworkInterfaceCreation() throws CloudException, InternalException {
        return false;  //To change body of implemented methods use File | Settings | File Templates.
    }

    @Override
    public boolean allowsNewVlanCreation() throws CloudException, InternalException {
        return false;  //To change body of implemented methods use File | Settings | File Templates.
    }

    @Override
    public boolean allowsNewRoutingTableCreation() throws CloudException, InternalException {
        return false;  //To change body of implemented methods use File | Settings | File Templates.
    }

    @Override
    public boolean allowsNewSubnetCreation() throws CloudException, InternalException {
        return false;  //To change body of implemented methods use File | Settings | File Templates.
    }

    @Override
    public boolean allowsMultipleTrafficTypesOverSubnet() throws CloudException, InternalException {
        return false;  //To change body of implemented methods use File | Settings | File Templates.
    }

    @Override
    public boolean allowsMultipleTrafficTypesOverVlan() throws CloudException, InternalException {
        return false;  //To change body of implemented methods use File | Settings | File Templates.
    }

    @Override
    public int getMaxNetworkInterfaceCount() throws CloudException, InternalException {
        return LIMIT_UNKNOWN;
    }

    @Override
    public int getMaxVlanCount() throws CloudException, InternalException {
        return LIMIT_UNKNOWN;
    }

    @Nonnull
    @Override
    public String getProviderTermForNetworkInterface(@Nonnull Locale locale) {
        return "nic";
    }

    @Nonnull
    @Override
    public String getProviderTermForSubnet(@Nonnull Locale locale) {
        return "network";
    }

    @Nonnull
    @Override
    public String getProviderTermForVlan(@Nonnull Locale locale) {
        return "network";
    }

    @Nonnull
    @Override
    public Requirement getRoutingTableSupport() throws CloudException, InternalException {
        return Requirement.NONE;
    }

    @Nonnull
    @Override
    public Requirement getSubnetSupport() throws CloudException, InternalException {
        return Requirement.NONE;
    }

    @Nullable
    @Override
    public VisibleScope getVLANVisibleScope() {
<<<<<<< HEAD
        return null;  //To change body of implemented methods use File | Settings | File Templates.
=======
        return null;
>>>>>>> 5ce8b30c
    }

    @Nonnull
    @Override
    public Requirement identifySubnetDCRequirement() throws CloudException, InternalException {
        return Requirement.NONE;
    }

    @Override
    public boolean isNetworkInterfaceSupportEnabled() throws CloudException, InternalException {
        return false;  //To change body of implemented methods use File | Settings | File Templates.
    }

    @Override
    public boolean isSubnetDataCenterConstrained() throws CloudException, InternalException {
        return false;  //To change body of implemented methods use File | Settings | File Templates.
    }

    @Override
    public boolean isVlanDataCenterConstrained() throws CloudException, InternalException {
        return true;
    }

    @Nonnull
    @Override
    public Iterable<IPVersion> listSupportedIPVersions() throws CloudException, InternalException {
        ArrayList<IPVersion> list = new ArrayList<IPVersion>();
        list.add(IPVersion.IPV4);
        list.add(IPVersion.IPV6);
        return list;
    }

    @Override
    public boolean supportsInternetGatewayCreation() throws CloudException, InternalException {
        return false;  //To change body of implemented methods use File | Settings | File Templates.
    }

    @Override
    public boolean supportsRawAddressRouting() throws CloudException, InternalException {
        return false;  //To change body of implemented methods use File | Settings | File Templates.
    }
}<|MERGE_RESOLUTION|>--- conflicted
+++ resolved
@@ -97,11 +97,7 @@
     @Nullable
     @Override
     public VisibleScope getVLANVisibleScope() {
-<<<<<<< HEAD
-        return null;  //To change body of implemented methods use File | Settings | File Templates.
-=======
         return null;
->>>>>>> 5ce8b30c
     }
 
     @Nonnull
