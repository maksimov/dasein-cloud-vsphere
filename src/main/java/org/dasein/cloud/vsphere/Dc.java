--- conflicted
+++ resolved
@@ -266,7 +266,6 @@
     }
 
     @Override
-<<<<<<< HEAD
     public Collection<org.dasein.cloud.dc.ResourcePool> listResourcePools(String providerDataCenterId) throws InternalException, CloudException {
         ArrayList<org.dasein.cloud.dc.ResourcePool> list = new ArrayList<org.dasein.cloud.dc.ResourcePool>();
         Iterable<ResourcePool> rps= null;
@@ -386,19 +385,6 @@
                 }
             }
         }
-=======
-    public boolean supportsResourcePools() {
-        return false;
-    }
-
-    @Override
-    public Collection<org.dasein.cloud.dc.ResourcePool> listResourcePools( String providerDataCenterId ) throws InternalException, CloudException {
-        return Collections.emptyList();
-    }
-
-    @Override
-    public org.dasein.cloud.dc.ResourcePool getResourcePool( String providerResourcePoolId ) throws InternalException, CloudException {
->>>>>>> 5ce8b30c
         return null;
     }
 
